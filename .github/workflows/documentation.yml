--- conflicted
+++ resolved
@@ -1,32 +1,29 @@
-name: "Sphinx: Render docs"
-
-on: push
-
-jobs:
-  build:
-    runs-on: ubuntu-latest
-    steps:
-    - uses: actions/checkout@v4
-    - name: Set up Python
-      uses: actions/setup-python@v3
-      with:
-        python-version: '3.x'
-
-    - name: Install Sphinx & Dependencies
-      run: pip install sphinx sphinx_markdown_builder sphinx_rtd_theme sphinx-argparse m2r
-<<<<<<< HEAD
-=======
-    - name: Install bean
-      run: |
-        python -m pip install --upgrade pip
-        pip install torch==1.12.1+cpu torchvision==0.13.1+cpu torchaudio==0.12.1 --extra-index-url https://download.pytorch.org/whl/cpu
-        pip install -r requirements.txt
-        pip install -e .
->>>>>>> 6dd11e1b
-    - name: Build Documentation
-      run: cd "$GITHUB_WORKSPACE/docs" && sphinx-build . _build
-
-    - uses: actions/upload-artifact@v3
-      with:
-        name: Documentation
-        path: "$GITHUB_WORKSPACE/docs/_build/html/"
+name: "Sphinx: Render docs"
+
+on: push
+
+jobs:
+  build:
+    runs-on: ubuntu-latest
+    steps:
+    - uses: actions/checkout@v4
+    - name: Set up Python
+      uses: actions/setup-python@v3
+      with:
+        python-version: '3.x'
+
+    - name: Install Sphinx & Dependencies
+      run: pip install sphinx sphinx_markdown_builder sphinx_rtd_theme sphinx-argparse m2r
+    - name: Install bean
+      run: |
+        python -m pip install --upgrade pip
+        pip install torch==1.12.1+cpu torchvision==0.13.1+cpu torchaudio==0.12.1 --extra-index-url https://download.pytorch.org/whl/cpu
+        pip install -r requirements.txt
+        pip install -e .
+    - name: Build Documentation
+      run: cd "$GITHUB_WORKSPACE/docs" && sphinx-build . _build
+
+    - uses: actions/upload-artifact@v3
+      with:
+        name: Documentation
+        path: "$GITHUB_WORKSPACE/docs/_build/html/"