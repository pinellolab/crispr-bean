--- conflicted
+++ resolved
@@ -143,54 +143,6 @@
 
     return allele
 
-<<<<<<< HEAD
-=======
-
-def _get_edited_allele_lv(
-    ref_seq: str,
-    query_seq: str,
-    offset: int,
-    strand: int = 1,
-    start_pos: int = 0,
-    end_pos: int = 100,
-    positionwise_quality: np.ndarray = None
-):
-    assert len(ref_seq) == len(query_seq), "reference and query seq length mismatch"
-    assert len(positionwise_quality) == len(query_seq), "query seq and qual length mismatch"
-
-    allele = Allele()
-    
-    source_seq = ref_seq[start_pos:end_pos]
-    dest_seq = query_seq[start_pos:end_pos]
-    if positionwise_quality is None: use_pos_qual = False
-    else: 
-        use_pos_qual = True
-        pos_qual = positionwise_quality[start_pos:end_pos]
-
-    edit_ops = lv.editops(source_seq, dest_seq)
-
-    for op, spos, dpos in edit_ops:
-        if use_pos_qual:
-            if dpos >= len(pos_qual) : assert op == "delete"
-            elif not pos_qual[dpos]: continue
-        if op == "delete":
-            edit = Edit(spos, source_seq[spos], "-", offset, strand = strand)
-        elif op == "insert":
-            edit = Edit(spos, "-", dest_seq[dpos], offset, strand = strand) # TODO: consecutive insertion are ignored.
-        elif op == "replace":
-            if source_seq[spos] != ref_seq[spos]: 
-                print("Refseq mismatch in allele counting: ref {}, alt {}\n ops = {}".format(ref_seq, query_seq, edit_ops))
-            else:
-                edit = Edit(spos, source_seq[spos], dest_seq[dpos], offset, strand = strand)
-            
-        elif op == "equal":
-            continue
-        else:
-            raise ValueError("Lv.editops returned unexpected result: ({}, {}, {})".format(op, spos, dpos))
-        allele.add(edit)
-    return allele
-
->>>>>>> 86778063
 def _write_alignment_matrix(
     ref_base: str,
     alt_base: str, 
@@ -257,12 +209,8 @@
     positionwise_quality: np.ndarray = None,
     quality_thres: float = 30
 ):
-<<<<<<< HEAD
     aln_matrix = read_matrix(aln_mat_path)
-=======
     assert strand in [-1, +1]
-    aln_matrix = CRISPResso2Align.read_matrix(aln_mat_path)
->>>>>>> 86778063
     gap_incentive = np.zeros(len(ref_seq) + 1, dtype = np.int)
     query_aligned, ref_aligned, _ = global_align(
         query_seq, 
